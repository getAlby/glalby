[Error]
enum SdkError {
  "GreenlightApi",
  "InvalidArgument",
  //"Other",
};

dictionary GreenlightCredentials {
  string device_key;
  string device_cert;
};

dictionary GetInfoResponse {
  string pubkey;
  string alias;
  string color;
  string network;
  u32 block_height;
};

dictionary MakeInvoiceRequest {
  u64 amount_msat;
  string description;
  string label;
  u64? expiry;
  sequence<string>? fallbacks;
  string? preimage;
  u32? cltv;
  boolean? deschashonly;
};

dictionary MakeInvoiceResponse {
  string bolt11;
  string payment_hash;
  string payment_secret;
  u64 expires_at;
  u64? created_index;
  string? warning_capacity;
  string? warning_offline;
  string? warning_deadends;
  string? warning_private_unused;
  string? warning_mpp;
};

dictionary PayRequest {
  string bolt11;
};

dictionary PayResponse {
  string preimage;
};

dictionary TlvEntry {
  u64 ty;
  string value;
};

dictionary KeySendRequest {
  string destination;
  u64? amount_msat;
  string? label;
  sequence<TlvEntry>? extra_tlvs;
};

dictionary KeySendResponse {
  string payment_preimage;
};

dictionary ListFundsRequest {
  boolean? spent;
};

dictionary ListFundsOutput {
  string txid;
  u32 output;
  u64? amount_msat;
  string scriptpubkey;
  string? address;
  string? redeemscript;
  i32 status;
  boolean reserved;
  u32? blockheight;
};

dictionary ListFundsChannel {
  string peer_id;
  u64? our_amount_msat;
  u64? amount_msat;
  string funding_txid;
  u32 funding_output;
  boolean connected;
  i32 state;
  string? channel_id;
  string? short_channel_id;
};

dictionary ListFundsResponse {
  sequence<ListFundsOutput> outputs;
  sequence<ListFundsChannel> channels;
};

dictionary ConnectPeerRequest {
  string id;
  string? host;
  u16? port;
};

dictionary ConnectPeerResponse {
  string id;
};

dictionary FundChannelRequest {
  string id;
  u64? amount_msat;
  boolean? announce;
  u32? minconf;
};

dictionary FundChannelResponse {
  string txid;
};

enum NewAddressType {
  "Bech32",
  "P2tr",
  "All",
};

dictionary NewAddressRequest {
  NewAddressType? address_type;
};

dictionary NewAddressResponse {
  string? p2tr;
  string? bech32;
  string? p2sh_segwit;
};

enum ListInvoicesIndex {
  "Created",
  "Updated",
};

dictionary ListInvoicesRequest {
  string? label;
  string? invstring;
  string? payment_hash;
  string? offer_id;
  ListInvoicesIndex? index;
  u64? start;
  u32? limit;
};

dictionary ListInvoicesInvoicePaidOutpoint {
  string? txid;
  u32? outnum;
};

dictionary ListInvoicesInvoice {
  string label;
  string? description;
  string payment_hash;
  i32 status;
  u64 expires_at;
  u64? amount_msat;
  string? bolt11;
  string? bolt12;
  string? local_offer_id;
  string? invreq_payer_note;
  u64? created_index;
  u64? updated_index;
  u64? pay_index;
  u64? amount_received_msat;
  u64? paid_at;
  ListInvoicesInvoicePaidOutpoint? paid_outpoint;
  string? payment_preimage;
};

dictionary ListInvoicesResponse {
  sequence<ListInvoicesInvoice> invoices;
};

enum ListPaymentsStatus {
  "Pending",
  "Complete",
  "Failed",
};

dictionary ListPaymentsRequest {
  string? bolt11;
  string? payment_hash;
  ListPaymentsStatus? status;
};

dictionary ListPaymentsPayment {
  string payment_hash;
  i32 status;
  string? destination;
  u64 created_at;
  u64? completed_at;
  string? label;
  string? bolt11;
  string? description;
  string? bolt12;
  u64? amount_msat;
  u64? amount_sent_msat;
  string? preimage;
  u64? number_of_parts;
  string? erroronion;
};

dictionary ListPaymentsResponse {
  sequence<ListPaymentsPayment> payments;
};

<<<<<<< HEAD
dictionary SignMessageRequest {
  string message;
};

dictionary SignMessageResponse {
  sequence<u8> signature;
  sequence<u8> recid;
  string zbase;
=======
[Enum]
interface AmountOrAll {
  Amount(u64 msat);
  All();
};

dictionary WithdrawRequest {
  string destination;
  AmountOrAll? amount;
  u32? minconf;
};

dictionary WithdrawResponse {
  string tx;
  string txid;
  string psbt;
>>>>>>> a236459a
};

interface BlockingGreenlightAlbyClient {
  [Throws=SdkError]
  GetInfoResponse get_info();

  [Throws=SdkError]
  MakeInvoiceResponse make_invoice(MakeInvoiceRequest request);

  [Throws=SdkError]
  PayResponse pay(PayRequest request);

  [Throws=SdkError]
  KeySendResponse key_send(KeySendRequest request);

  [Throws=SdkError]
  ListFundsResponse list_funds(ListFundsRequest request);

  [Throws=SdkError]
  ConnectPeerResponse connect_peer(ConnectPeerRequest request);

  [Throws=SdkError]
  FundChannelResponse fund_channel(FundChannelRequest request);

  [Throws=SdkError]
  NewAddressResponse new_address(NewAddressRequest request);

  [Throws=SdkError]
  ListInvoicesResponse list_invoices(ListInvoicesRequest request);

  [Throws=SdkError]
  ListPaymentsResponse list_payments(ListPaymentsRequest request);

  [Throws=SdkError]
<<<<<<< HEAD
  SignMessageResponse sign_message(SignMessageRequest request);
=======
  WithdrawResponse withdraw(WithdrawRequest request);
>>>>>>> a236459a
};

namespace glalby {
  [Throws=SdkError]
  BlockingGreenlightAlbyClient new_blocking_greenlight_alby_client(string mnemonic, GreenlightCredentials credentials);

  [Throws=SdkError]
  GreenlightCredentials recover(string mnemonic);
  
  [Throws=SdkError]
  GreenlightCredentials register(string mnemonic, string invite_code);
};<|MERGE_RESOLUTION|>--- conflicted
+++ resolved
@@ -213,7 +213,6 @@
   sequence<ListPaymentsPayment> payments;
 };
 
-<<<<<<< HEAD
 dictionary SignMessageRequest {
   string message;
 };
@@ -222,7 +221,8 @@
   sequence<u8> signature;
   sequence<u8> recid;
   string zbase;
-=======
+};
+
 [Enum]
 interface AmountOrAll {
   Amount(u64 msat);
@@ -239,7 +239,6 @@
   string tx;
   string txid;
   string psbt;
->>>>>>> a236459a
 };
 
 interface BlockingGreenlightAlbyClient {
@@ -274,11 +273,10 @@
   ListPaymentsResponse list_payments(ListPaymentsRequest request);
 
   [Throws=SdkError]
-<<<<<<< HEAD
   SignMessageResponse sign_message(SignMessageRequest request);
-=======
+
+  [Throws=SdkError]
   WithdrawResponse withdraw(WithdrawRequest request);
->>>>>>> a236459a
 };
 
 namespace glalby {
