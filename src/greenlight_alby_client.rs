use std::str::FromStr;
use std::sync::Arc;

use anyhow::Context;
use bip39::Mnemonic;
use thiserror::Error;

use gl_client::bitcoin::Network;
use gl_client::pb::cln;
use gl_client::scheduler::Scheduler;
use gl_client::signer::model::greenlight::scheduler;
use gl_client::signer::Signer;
use gl_client::tls::TlsConfig;

#[derive(Error, Clone, Debug)]
pub enum SdkError {
    #[error("invalid argument: {0}")]
    InvalidArgument(String),

    #[error("greenlight API error: {0}")]
    GreenlightApi(String),
    // #[error("other error: {0}")]
    // Other(String),
}

impl SdkError {
    fn invalid_arg(e: anyhow::Error) -> Self {
        SdkError::InvalidArgument(Self::format_anyhow_error(e))
    }

    fn greenlight_api(e: anyhow::Error) -> Self {
        SdkError::GreenlightApi(Self::format_anyhow_error(e))
    }

    // fn other(e: anyhow::Error) -> Self {
    //     SdkError::Other(Self::format_anyhow_error(e))
    // }

    fn format_anyhow_error(e: anyhow::Error) -> String {
        // Use alternate format (:#) to get the full error chain.
        format!("{:#}", e)
    }
}

pub type Result<T> = std::result::Result<T, SdkError>;

#[derive(Clone, Debug)]
pub struct GreenlightCredentials {
    pub device_cert: String,
    pub device_key: String,
}

impl From<scheduler::RecoveryResponse> for GreenlightCredentials {
    fn from(recovery: scheduler::RecoveryResponse) -> Self {
        GreenlightCredentials {
            device_cert: recovery.device_cert,
            device_key: recovery.device_key,
        }
    }
}

impl From<scheduler::RegistrationResponse> for GreenlightCredentials {
    fn from(registration: scheduler::RegistrationResponse) -> Self {
        GreenlightCredentials {
            device_cert: registration.device_cert,
            device_key: registration.device_key,
        }
    }
}

#[derive(Clone, Debug)]
pub struct GetInfoResponse {
    pub pubkey: String,
    pub alias: String,
    pub color: String,
    pub network: String,
    pub block_height: u32,
}

impl From<cln::GetinfoResponse> for GetInfoResponse {
    fn from(info: cln::GetinfoResponse) -> Self {
        let mut color = String::from("#");
        color.push_str(&hex::encode(info.color));
        GetInfoResponse {
            alias: info.alias.unwrap_or_default(),
            color,
            network: info.network,
            block_height: info.blockheight,
            pubkey: hex::encode(info.id),
        }
    }
}

#[derive(Clone, Debug)]
pub struct MakeInvoiceRequest {
    pub amount_msat: u64,
    pub description: String,
    pub label: String,
    pub expiry: Option<u64>,
    pub fallbacks: Option<Vec<String>>,
    pub preimage: Option<String>,
    pub cltv: Option<u32>,
    pub deschashonly: Option<bool>,
}

impl TryFrom<MakeInvoiceRequest> for cln::InvoiceRequest {
    type Error = SdkError;

    fn try_from(req: MakeInvoiceRequest) -> Result<Self> {
        Ok(cln::InvoiceRequest {
            label: req.label,
            amount_msat: Some(cln::AmountOrAny {
                value: Some(cln::amount_or_any::Value::Amount(cln::Amount {
                    msat: req.amount_msat,
                })),
            }),
            description: req.description,
            expiry: req.expiry,
            fallbacks: req.fallbacks.unwrap_or(Vec::new()),
            preimage: req
                .preimage
                .map(hex::decode)
                .transpose()
                .context("preimage contains invalid hex value")
                .map_err(SdkError::invalid_arg)?,
            cltv: req.cltv,
            deschashonly: req.deschashonly,
        })
    }
}

#[derive(Clone, Debug)]
pub struct MakeInvoiceResponse {
    pub bolt11: String,
    pub payment_hash: String,
    pub payment_secret: String,
    pub expires_at: u64,
    pub created_index: Option<u64>,
    pub warning_capacity: Option<String>,
    pub warning_offline: Option<String>,
    pub warning_deadends: Option<String>,
    pub warning_private_unused: Option<String>,
    pub warning_mpp: Option<String>,
}

impl From<cln::InvoiceResponse> for MakeInvoiceResponse {
    fn from(invoice: cln::InvoiceResponse) -> Self {
        MakeInvoiceResponse {
            bolt11: invoice.bolt11,
            payment_hash: hex::encode(invoice.payment_hash),
            payment_secret: hex::encode(invoice.payment_secret),
            expires_at: invoice.expires_at,
            created_index: invoice.created_index,
            warning_capacity: invoice.warning_capacity,
            warning_offline: invoice.warning_offline,
            warning_deadends: invoice.warning_deadends,
            warning_private_unused: invoice.warning_private_unused,
            warning_mpp: invoice.warning_mpp,
        }
    }
}

#[derive(Clone, Debug)]
pub struct PayRequest {
    pub bolt11: String,
}

impl From<PayRequest> for cln::PayRequest {
    fn from(req: PayRequest) -> Self {
        cln::PayRequest {
            bolt11: req.bolt11,
            ..Default::default()
        }
    }
}

#[derive(Clone, Debug)]
pub struct PayResponse {
    pub preimage: String,
}

impl From<cln::PayResponse> for PayResponse {
    fn from(pay: cln::PayResponse) -> Self {
        PayResponse {
            preimage: hex::encode(pay.payment_preimage),
        }
    }
}

#[derive(Clone, Debug)]
pub struct TlvEntry {
    pub ty: u64,
    pub value: String,
}

impl TryFrom<TlvEntry> for cln::TlvEntry {
    type Error = SdkError;

    fn try_from(entry: TlvEntry) -> Result<Self> {
        Ok(cln::TlvEntry {
            r#type: entry.ty,
            value: hex::decode(entry.value)
                .context("TLV entry value contains invalid hex value")
                .map_err(SdkError::invalid_arg)?,
        })
    }
}

#[derive(Clone, Debug)]
pub struct KeySendRequest {
    pub destination: String,
    pub amount_msat: Option<u64>,
    pub label: Option<String>,
    pub extra_tlvs: Option<Vec<TlvEntry>>,
}

impl TryFrom<KeySendRequest> for cln::KeysendRequest {
    type Error = SdkError;

    fn try_from(req: KeySendRequest) -> Result<Self> {
        Ok(cln::KeysendRequest {
            destination: hex::decode(req.destination)
                .context("destination contains invalid hex value")
                .map_err(SdkError::invalid_arg)?,
            amount_msat: req.amount_msat.map(|a| cln::Amount { msat: a }),
            label: req.label,
            extratlvs: req
                .extra_tlvs
                .map(|tlvs| {
                    tlvs.into_iter()
                        .map(cln::TlvEntry::try_from)
                        .collect::<Result<_>>()
                })
                .transpose()?
                .map(|tlvs| cln::TlvStream { entries: tlvs }),
            ..Default::default()
        })
    }
}

#[derive(Clone, Debug)]
pub struct KeySendResponse {
    pub payment_preimage: String,
}

impl From<cln::KeysendResponse> for KeySendResponse {
    fn from(pay: cln::KeysendResponse) -> Self {
        KeySendResponse {
            payment_preimage: hex::encode(pay.payment_preimage),
        }
    }
}

#[derive(Clone, Debug)]
pub struct ListFundsRequest {
    pub spent: Option<bool>,
}

impl From<ListFundsRequest> for cln::ListfundsRequest {
    fn from(req: ListFundsRequest) -> Self {
        cln::ListfundsRequest { spent: req.spent }
    }
}

#[derive(Clone, Debug)]
pub struct ListFundsOutput {
    pub txid: String,
    pub output: u32,
    pub amount_msat: Option<u64>,
    pub scriptpubkey: String,
    pub address: Option<String>,
    pub redeemscript: Option<String>,
    pub status: i32,
    pub reserved: bool,
    pub blockheight: Option<u32>,
}

impl From<cln::ListfundsOutputs> for ListFundsOutput {
    fn from(output: cln::ListfundsOutputs) -> Self {
        ListFundsOutput {
            txid: hex::encode(output.txid),
            output: output.output,
            amount_msat: output.amount_msat.map(|a| a.msat),
            scriptpubkey: hex::encode(output.scriptpubkey),
            address: output.address,
            redeemscript: output.redeemscript.map(hex::encode),
            status: output.status,
            reserved: output.reserved,
            blockheight: output.blockheight,
        }
    }
}

#[derive(Clone, Debug)]
pub struct ListFundsChannel {
    pub peer_id: String,
    pub our_amount_msat: Option<u64>,
    pub amount_msat: Option<u64>,
    pub funding_txid: String,
    pub funding_output: u32,
    pub connected: bool,
    pub state: i32,
    pub channel_id: Option<String>,
    pub short_channel_id: Option<String>,
}

impl From<cln::ListfundsChannels> for ListFundsChannel {
    fn from(channel: cln::ListfundsChannels) -> Self {
        ListFundsChannel {
            peer_id: hex::encode(channel.peer_id),
            our_amount_msat: channel.our_amount_msat.map(|a| a.msat),
            amount_msat: channel.amount_msat.map(|a| a.msat),
            funding_txid: hex::encode(channel.funding_txid),
            funding_output: channel.funding_output,
            connected: channel.connected,
            state: channel.state,
            channel_id: channel.channel_id.map(hex::encode),
            short_channel_id: channel.short_channel_id,
        }
    }
}

#[derive(Clone, Debug)]
pub struct ListFundsResponse {
    pub outputs: Vec<ListFundsOutput>,
    pub channels: Vec<ListFundsChannel>,
}

impl From<cln::ListfundsResponse> for ListFundsResponse {
    fn from(response: cln::ListfundsResponse) -> Self {
        ListFundsResponse {
            outputs: response
                .outputs
                .into_iter()
                .map(ListFundsOutput::from)
                .collect(),
            channels: response
                .channels
                .into_iter()
                .map(ListFundsChannel::from)
                .collect(),
        }
    }
}

#[derive(Clone, Debug)]
pub struct ConnectPeerRequest {
    pub id: String,
    pub host: Option<String>,
    pub port: Option<u16>,
}

impl From<ConnectPeerRequest> for cln::ConnectRequest {
    fn from(req: ConnectPeerRequest) -> Self {
        cln::ConnectRequest {
            id: req.id,
            host: req.host,
            port: req.port.map(|p| p as u32),
        }
    }
}

#[derive(Clone, Debug)]
pub struct ConnectPeerResponse {
    pub id: String,
}

impl From<cln::ConnectResponse> for ConnectPeerResponse {
    fn from(response: cln::ConnectResponse) -> Self {
        ConnectPeerResponse {
            id: hex::encode(response.id),
        }
    }
}

#[derive(Clone, Debug)]
pub struct FundChannelRequest {
    pub id: String,
    pub amount_msat: Option<u64>,
    pub announce: Option<bool>,
    pub minconf: Option<u32>,
}

impl TryFrom<FundChannelRequest> for cln::FundchannelRequest {
    type Error = SdkError;

    fn try_from(req: FundChannelRequest) -> Result<Self> {
        Ok(cln::FundchannelRequest {
            id: hex::decode(req.id)
                .context("channel id contains invalid hex value")
                .map_err(SdkError::invalid_arg)?,
            amount: req.amount_msat.map(|a| cln::AmountOrAll {
                value: Some(cln::amount_or_all::Value::Amount(cln::Amount { msat: a })),
            }),
            announce: req.announce,
            minconf: req.minconf,
            ..Default::default()
        })
    }
}

#[derive(Clone, Debug)]
pub struct FundChannelResponse {
    pub txid: String,
}

impl From<cln::FundchannelResponse> for FundChannelResponse {
    fn from(response: cln::FundchannelResponse) -> Self {
        FundChannelResponse {
            txid: hex::encode(response.txid),
        }
    }
}

#[derive(Copy, Clone, Debug)]
pub enum NewAddressType {
    Bech32,
    P2tr,
    All,
}

impl From<NewAddressType> for cln::newaddr_request::NewaddrAddresstype {
    fn from(t: NewAddressType) -> Self {
        match t {
            NewAddressType::Bech32 => cln::newaddr_request::NewaddrAddresstype::Bech32,
            NewAddressType::P2tr => cln::newaddr_request::NewaddrAddresstype::P2tr,
            NewAddressType::All => cln::newaddr_request::NewaddrAddresstype::All,
        }
    }
}

#[derive(Clone, Debug)]
pub struct NewAddressRequest {
    pub address_type: Option<NewAddressType>,
}

impl From<NewAddressRequest> for cln::NewaddrRequest {
    fn from(req: NewAddressRequest) -> Self {
        cln::NewaddrRequest {
            addresstype: req
                .address_type
                .map(cln::newaddr_request::NewaddrAddresstype::from)
                .map(|t| t as i32),
        }
    }
}

#[derive(Clone, Debug)]
pub struct NewAddressResponse {
    pub p2tr: Option<String>,
    pub bech32: Option<String>,
    pub p2sh_segwit: Option<String>,
}

impl From<cln::NewaddrResponse> for NewAddressResponse {
    fn from(response: cln::NewaddrResponse) -> Self {
        NewAddressResponse {
            p2tr: response.p2tr,
            bech32: response.bech32,
            p2sh_segwit: response.p2sh_segwit,
        }
    }
}

#[derive(Copy, Clone, Debug)]
pub enum ListInvoicesIndex {
    Created,
    Updated,
}

impl From<ListInvoicesIndex> for cln::listinvoices_request::ListinvoicesIndex {
    fn from(i: ListInvoicesIndex) -> Self {
        match i {
            ListInvoicesIndex::Created => cln::listinvoices_request::ListinvoicesIndex::Created,
            ListInvoicesIndex::Updated => cln::listinvoices_request::ListinvoicesIndex::Updated,
        }
    }
}

#[derive(Clone, Debug)]
pub struct ListInvoicesRequest {
    pub label: Option<String>,
    pub invstring: Option<String>,
    pub payment_hash: Option<String>,
    pub offer_id: Option<String>,
    pub index: Option<ListInvoicesIndex>,
    pub start: Option<u64>,
    pub limit: Option<u32>,
}

impl TryFrom<ListInvoicesRequest> for cln::ListinvoicesRequest {
    type Error = SdkError;

    fn try_from(req: ListInvoicesRequest) -> Result<Self> {
        Ok(cln::ListinvoicesRequest {
            label: req.label,
            invstring: req.invstring,
            payment_hash: req
                .payment_hash
                .map(hex::decode)
                .transpose()
                .context("payment hash contains invalid hex value")
                .map_err(SdkError::invalid_arg)?,
            offer_id: req.offer_id,
            index: req
                .index
                .map(cln::listinvoices_request::ListinvoicesIndex::from)
                .map(|i| i as i32),
            start: req.start,
            limit: req.limit,
        })
    }
}

#[derive(Clone, Debug)]
pub struct ListInvoicesInvoicePaidOutpoint {
    pub txid: Option<String>,
    pub outnum: Option<u32>,
}

impl From<cln::ListinvoicesInvoicesPaidOutpoint> for ListInvoicesInvoicePaidOutpoint {
    fn from(outpoint: cln::ListinvoicesInvoicesPaidOutpoint) -> Self {
        ListInvoicesInvoicePaidOutpoint {
            txid: outpoint.txid.map(hex::encode),
            outnum: outpoint.outnum,
        }
    }
}

#[derive(Clone, Debug)]
pub struct ListInvoicesInvoice {
    pub label: String,
    pub description: Option<String>,
    pub payment_hash: String,
    pub status: i32,
    pub expires_at: u64,
    pub amount_msat: Option<u64>,
    pub bolt11: Option<String>,
    pub bolt12: Option<String>,
    pub local_offer_id: Option<String>,
    pub invreq_payer_note: Option<String>,
    pub created_index: Option<u64>,
    pub updated_index: Option<u64>,
    pub pay_index: Option<u64>,
    pub amount_received_msat: Option<u64>,
    pub paid_at: Option<u64>,
    pub paid_outpoint: Option<ListInvoicesInvoicePaidOutpoint>,
    pub payment_preimage: Option<String>,
}

impl From<cln::ListinvoicesInvoices> for ListInvoicesInvoice {
    fn from(invoice: cln::ListinvoicesInvoices) -> Self {
        ListInvoicesInvoice {
            label: invoice.label,
            description: invoice.description,
            payment_hash: hex::encode(invoice.payment_hash),
            status: invoice.status,
            expires_at: invoice.expires_at,
            amount_msat: invoice.amount_msat.map(|a| a.msat),
            bolt11: invoice.bolt11,
            bolt12: invoice.bolt12,
            local_offer_id: invoice.local_offer_id.map(hex::encode),
            invreq_payer_note: invoice.invreq_payer_note,
            created_index: invoice.created_index,
            updated_index: invoice.updated_index,
            pay_index: invoice.pay_index,
            amount_received_msat: invoice.amount_received_msat.map(|a| a.msat),
            paid_at: invoice.paid_at,
            paid_outpoint: invoice
                .paid_outpoint
                .map(ListInvoicesInvoicePaidOutpoint::from),
            payment_preimage: invoice.payment_preimage.map(hex::encode),
        }
    }
}

#[derive(Clone, Debug)]
pub struct ListInvoicesResponse {
    pub invoices: Vec<ListInvoicesInvoice>,
}

impl From<cln::ListinvoicesResponse> for ListInvoicesResponse {
    fn from(response: cln::ListinvoicesResponse) -> Self {
        ListInvoicesResponse {
            invoices: response
                .invoices
                .into_iter()
                .map(ListInvoicesInvoice::from)
                .collect(),
        }
    }
}

#[derive(Copy, Clone, Debug)]
pub enum ListPaymentsStatus {
    Pending,
    Complete,
    Failed,
}

impl From<ListPaymentsStatus> for cln::listpays_request::ListpaysStatus {
    fn from(s: ListPaymentsStatus) -> Self {
        match s {
            ListPaymentsStatus::Pending => cln::listpays_request::ListpaysStatus::Pending,
            ListPaymentsStatus::Complete => cln::listpays_request::ListpaysStatus::Complete,
            ListPaymentsStatus::Failed => cln::listpays_request::ListpaysStatus::Failed,
        }
    }
}

#[derive(Clone, Debug)]
pub struct ListPaymentsRequest {
    pub bolt11: Option<String>,
    pub payment_hash: Option<String>,
    pub status: Option<ListPaymentsStatus>,
}

impl TryFrom<ListPaymentsRequest> for cln::ListpaysRequest {
    type Error = SdkError;

    fn try_from(req: ListPaymentsRequest) -> Result<Self> {
        Ok(cln::ListpaysRequest {
            bolt11: req.bolt11,
            payment_hash: req
                .payment_hash
                .map(hex::decode)
                .transpose()
                .context("payment hash contains invalid hex value")
                .map_err(SdkError::invalid_arg)?,
            status: req
                .status
                .map(cln::listpays_request::ListpaysStatus::from)
                .map(|s| s as i32),
        })
    }
}

#[derive(Clone, Debug)]
pub struct ListPaymentsPayment {
    pub payment_hash: String,
    pub status: i32,
    pub destination: Option<String>,
    pub created_at: u64,
    pub completed_at: Option<u64>,
    pub label: Option<String>,
    pub bolt11: Option<String>,
    pub description: Option<String>,
    pub bolt12: Option<String>,
    pub amount_msat: Option<u64>,
    pub amount_sent_msat: Option<u64>,
    pub preimage: Option<String>,
    pub number_of_parts: Option<u64>,
    pub erroronion: Option<String>,
}

impl From<cln::ListpaysPays> for ListPaymentsPayment {
    fn from(payment: cln::ListpaysPays) -> Self {
        ListPaymentsPayment {
            payment_hash: hex::encode(payment.payment_hash),
            status: payment.status,
            destination: payment.destination.map(hex::encode),
            created_at: payment.created_at,
            completed_at: payment.completed_at,
            label: payment.label,
            bolt11: payment.bolt11,
            description: payment.description,
            bolt12: payment.bolt12,
            amount_msat: payment.amount_msat.map(|a| a.msat),
            amount_sent_msat: payment.amount_sent_msat.map(|a| a.msat),
            preimage: payment.preimage.map(hex::encode),
            number_of_parts: payment.number_of_parts,
            erroronion: payment.erroronion.map(hex::encode),
        }
    }
}

#[derive(Clone, Debug)]
pub struct ListPaymentsResponse {
    pub payments: Vec<ListPaymentsPayment>,
}

impl From<cln::ListpaysResponse> for ListPaymentsResponse {
    fn from(response: cln::ListpaysResponse) -> Self {
        ListPaymentsResponse {
            payments: response
                .pays
                .into_iter()
                .map(ListPaymentsPayment::from)
                .collect(),
        }
    }
}

<<<<<<< HEAD
#[derive(Clone, Debug)]
pub struct SignMessageRequest {
    pub message: String,
}

impl From<SignMessageRequest> for cln::SignmessageRequest {
    fn from(req: SignMessageRequest) -> Self {
        cln::SignmessageRequest {
            message: req.message,
=======
#[derive(Copy, Clone, Debug)]
pub enum AmountOrAll {
    Amount { msat: u64 },
    All,
}

impl From<AmountOrAll> for cln::AmountOrAll {
    fn from(a: AmountOrAll) -> Self {
        match a {
            AmountOrAll::Amount { msat } => cln::AmountOrAll {
                value: Some(cln::amount_or_all::Value::Amount(cln::Amount { msat })),
            },
            AmountOrAll::All => cln::AmountOrAll {
                value: Some(cln::amount_or_all::Value::All(true)),
            },
        }
    }
}

#[derive(Clone, Debug)]
pub struct WithdrawRequest {
    pub destination: String,
    pub amount: Option<AmountOrAll>,
    pub minconf: Option<u32>,
}

impl From<WithdrawRequest> for cln::WithdrawRequest {
    fn from(req: WithdrawRequest) -> Self {
        cln::WithdrawRequest {
            destination: req.destination,
            satoshi: req.amount.map(AmountOrAll::into),
            minconf: req.minconf,
            ..Default::default()
>>>>>>> a236459a
        }
    }
}

#[derive(Clone, Debug)]
<<<<<<< HEAD
pub struct SignMessageResponse {
    pub signature: Vec<u8>,
    pub recid: Vec<u8>,
    pub zbase: String,
}

impl From<cln::SignmessageResponse> for SignMessageResponse {
    fn from(response: cln::SignmessageResponse) -> Self {
        SignMessageResponse {
            signature: response.signature,
            recid: response.recid,
            zbase: response.zbase,
=======
pub struct WithdrawResponse {
    pub tx: String,
    pub txid: String,
    pub psbt: String,
}

impl From<cln::WithdrawResponse> for WithdrawResponse {
    fn from(response: cln::WithdrawResponse) -> Self {
        WithdrawResponse {
            tx: hex::encode(response.tx),
            txid: hex::encode(response.txid),
            psbt: response.psbt,
>>>>>>> a236459a
        }
    }
}

pub struct GreenlightAlbyClient {
    // signer: gl_client::signer::Signer,
    scheduler: Scheduler,
    tls: TlsConfig,
}

pub async fn recover(mnemonic: String) -> Result<GreenlightCredentials> {
    let mnemonic = Mnemonic::from_str(&mnemonic)
        .context("failed to parse mnemonic")
        .map_err(SdkError::invalid_arg)?;

    let secret = mnemonic.to_seed("")[0..32].to_vec(); // Only need the first 32 bytes

    let tls = TlsConfig::new()
        .context("failed to create TLS config")
        .map_err(SdkError::greenlight_api)?;

    let signer = Signer::new(secret, Network::Bitcoin, tls)
        .context("failed to create signer")
        .map_err(SdkError::greenlight_api)?;

    let scheduler = Scheduler::new(signer.node_id(), Network::Bitcoin)
        .await
        .context("failed to create scheduler")
        .map_err(SdkError::greenlight_api)?;

    Ok(scheduler
        .recover(&signer)
        .await
        .context("failed to recover credentials")
        .map_err(SdkError::greenlight_api)?
        .into())
}

pub async fn register(mnemonic: String, invite_code: String) -> Result<GreenlightCredentials> {
    let mnemonic = Mnemonic::from_str(&mnemonic)
        .context("failed to parse mnemonic")
        .map_err(SdkError::invalid_arg)?;

    let secret = mnemonic.to_seed("")[0..32].to_vec(); // Only need the first 32 bytes

    let tls = TlsConfig::new()
        .context("failed to create TLS config")
        .map_err(SdkError::greenlight_api)?;

    let signer = Signer::new(secret, Network::Bitcoin, tls)
        .context("failed to create signer")
        .map_err(SdkError::greenlight_api)?;

    let scheduler = Scheduler::new(signer.node_id(), Network::Bitcoin)
        .await
        .context("failed to create scheduler")
        .map_err(SdkError::greenlight_api)?;

    Ok(scheduler
        .register(&signer, Some(invite_code))
        .await
        .context("failed to recover credentials")
        .map_err(SdkError::greenlight_api)?
        .into())
}

pub async fn new_greenlight_alby_client(
    mnemonic: String,
    credentials: GreenlightCredentials,
) -> Result<Arc<GreenlightAlbyClient>> {
    let tls = TlsConfig::new()
        .context("failed to create TLS config")
        .map_err(SdkError::greenlight_api)?
        .identity(
            credentials.device_cert.into_bytes(),
            credentials.device_key.into_bytes(),
        );

    let mnemonic = Mnemonic::from_str(&mnemonic)
        .context("failed to parse mnemonic")
        .map_err(SdkError::invalid_arg)?;

    let secret = mnemonic.to_seed("")[0..32].to_vec(); // Only need the first 32 bytes

    let signer = Signer::new(secret, Network::Bitcoin, tls.clone())
        .context("failed to create signer")
        .map_err(SdkError::greenlight_api)?;
    let scheduler = Scheduler::new(signer.node_id(), Network::Bitcoin)
        .await
        .context("failed to create scheduler")
        .map_err(SdkError::greenlight_api)?;

    Ok(Arc::new(GreenlightAlbyClient {
        tls,
        scheduler,
        // signer,
    }))
}

impl GreenlightAlbyClient {
    async fn get_node(&self) -> Result<gl_client::node::ClnClient> {
        // wakes up the node
        self.scheduler
            .schedule(self.tls.clone())
            .await
            .context("failed to schedule node")
            .map_err(SdkError::greenlight_api)
    }

    pub async fn get_info(&self) -> Result<GetInfoResponse> {
        let mut node = self.get_node().await?;

        node.getinfo(cln::GetinfoRequest::default())
            .await
            .context("failed to get node info")
            .map_err(SdkError::greenlight_api)
            .map(|r| r.into_inner().into())
    }

    pub async fn make_invoice(&self, req: MakeInvoiceRequest) -> Result<MakeInvoiceResponse> {
        let mut node = self.get_node().await?;

        node.invoice(cln::InvoiceRequest::try_from(req)?)
            .await
            .context("failed to make invoice")
            .map_err(SdkError::greenlight_api)
            .map(|r| r.into_inner().into())
    }

    pub async fn pay(&self, req: PayRequest) -> Result<PayResponse> {
        let mut node = self.get_node().await?;

        node.pay(cln::PayRequest::from(req))
            .await
            .context("failed to pay invoice")
            .map_err(SdkError::greenlight_api)
            .map(|r| r.into_inner().into())
    }

    pub async fn key_send(&self, req: KeySendRequest) -> Result<KeySendResponse> {
        let mut node = self.get_node().await?;

        node.key_send(cln::KeysendRequest::try_from(req)?)
            .await
            .context("failed to send keysend")
            .map_err(SdkError::greenlight_api)
            .map(|r| r.into_inner().into())
    }

    pub async fn list_funds(&self, req: ListFundsRequest) -> Result<ListFundsResponse> {
        let mut node = self.get_node().await?;

        node.list_funds(cln::ListfundsRequest::from(req))
            .await
            .context("failed to list funds")
            .map_err(SdkError::greenlight_api)
            .map(|r| r.into_inner().into())
    }

    pub async fn connect_peer(&self, req: ConnectPeerRequest) -> Result<ConnectPeerResponse> {
        let mut node = self.get_node().await?;

        node.connect_peer(cln::ConnectRequest::from(req))
            .await
            .context("failed to connect peer")
            .map_err(SdkError::greenlight_api)
            .map(|r| r.into_inner().into())
    }

    pub async fn fund_channel(&self, req: FundChannelRequest) -> Result<FundChannelResponse> {
        let mut node = self.get_node().await?;

        node.fund_channel(cln::FundchannelRequest::try_from(req)?)
            .await
            .context("failed to fund channel")
            .map_err(SdkError::greenlight_api)
            .map(|r| r.into_inner().into())
    }

    pub async fn new_address(&self, req: NewAddressRequest) -> Result<NewAddressResponse> {
        let mut node = self.get_node().await?;

        node.new_addr(cln::NewaddrRequest::from(req))
            .await
            .context("failed to request new address")
            .map_err(SdkError::greenlight_api)
            .map(|r| r.into_inner().into())
    }

    pub async fn list_invoices(&self, req: ListInvoicesRequest) -> Result<ListInvoicesResponse> {
        let mut node = self.get_node().await?;

        node.list_invoices(cln::ListinvoicesRequest::try_from(req)?)
            .await
            .context("failed to list invoices")
            .map_err(SdkError::greenlight_api)
            .map(|r| r.into_inner().into())
    }

    pub async fn list_payments(&self, req: ListPaymentsRequest) -> Result<ListPaymentsResponse> {
        let mut node = self.get_node().await?;

        node.list_pays(cln::ListpaysRequest::try_from(req)?)
            .await
            .context("failed to list payments")
            .map_err(SdkError::greenlight_api)
            .map(|r| r.into_inner().into())
    }

<<<<<<< HEAD
    pub async fn sign_message(&self, req: SignMessageRequest) -> Result<SignMessageResponse> {
        let mut node = self.get_node().await?;

        node.sign_message(cln::SignmessageRequest::from(req))
            .await
            .context("failed to sign message")
=======
    pub async fn withdraw(&self, req: WithdrawRequest) -> Result<WithdrawResponse> {
        let mut node = self.get_node().await?;

        node.withdraw(cln::WithdrawRequest::from(req))
            .await
            .context("failed to withdraw")
>>>>>>> a236459a
            .map_err(SdkError::greenlight_api)
            .map(|r| r.into_inner().into())
    }
}<|MERGE_RESOLUTION|>--- conflicted
+++ resolved
@@ -691,7 +691,6 @@
     }
 }
 
-<<<<<<< HEAD
 #[derive(Clone, Debug)]
 pub struct SignMessageRequest {
     pub message: String,
@@ -701,7 +700,27 @@
     fn from(req: SignMessageRequest) -> Self {
         cln::SignmessageRequest {
             message: req.message,
-=======
+        }
+    }
+}
+
+#[derive(Clone, Debug)]
+pub struct SignMessageResponse {
+    pub signature: Vec<u8>,
+    pub recid: Vec<u8>,
+    pub zbase: String,
+}
+
+impl From<cln::SignmessageResponse> for SignMessageResponse {
+    fn from(response: cln::SignmessageResponse) -> Self {
+        SignMessageResponse {
+            signature: response.signature,
+            recid: response.recid,
+            zbase: response.zbase,
+        }
+    }
+}
+
 #[derive(Copy, Clone, Debug)]
 pub enum AmountOrAll {
     Amount { msat: u64 },
@@ -735,26 +754,11 @@
             satoshi: req.amount.map(AmountOrAll::into),
             minconf: req.minconf,
             ..Default::default()
->>>>>>> a236459a
-        }
-    }
-}
-
-#[derive(Clone, Debug)]
-<<<<<<< HEAD
-pub struct SignMessageResponse {
-    pub signature: Vec<u8>,
-    pub recid: Vec<u8>,
-    pub zbase: String,
-}
-
-impl From<cln::SignmessageResponse> for SignMessageResponse {
-    fn from(response: cln::SignmessageResponse) -> Self {
-        SignMessageResponse {
-            signature: response.signature,
-            recid: response.recid,
-            zbase: response.zbase,
-=======
+        }
+    }
+}
+
+#[derive(Clone, Debug)]
 pub struct WithdrawResponse {
     pub tx: String,
     pub txid: String,
@@ -767,7 +771,6 @@
             tx: hex::encode(response.tx),
             txid: hex::encode(response.txid),
             psbt: response.psbt,
->>>>>>> a236459a
         }
     }
 }
@@ -977,21 +980,22 @@
             .map(|r| r.into_inner().into())
     }
 
-<<<<<<< HEAD
     pub async fn sign_message(&self, req: SignMessageRequest) -> Result<SignMessageResponse> {
         let mut node = self.get_node().await?;
 
         node.sign_message(cln::SignmessageRequest::from(req))
             .await
             .context("failed to sign message")
-=======
+            .map_err(SdkError::greenlight_api)
+            .map(|r| r.into_inner().into())
+    }
+
     pub async fn withdraw(&self, req: WithdrawRequest) -> Result<WithdrawResponse> {
         let mut node = self.get_node().await?;
 
         node.withdraw(cln::WithdrawRequest::from(req))
             .await
             .context("failed to withdraw")
->>>>>>> a236459a
             .map_err(SdkError::greenlight_api)
             .map(|r| r.into_inner().into())
     }
