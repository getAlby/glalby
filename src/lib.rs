use std::sync::Arc;

use once_cell::sync::Lazy;

mod greenlight_alby_client;
use greenlight_alby_client::{
    new_greenlight_alby_client, GreenlightAlbyClient, GreenlightCredentials, Result, SdkError,
};

pub use greenlight_alby_client::{
    AmountOrAll, ConnectPeerRequest, ConnectPeerResponse, FundChannelRequest, FundChannelResponse,
    GetInfoResponse, KeySendRequest, KeySendResponse, ListFundsChannel, ListFundsOutput,
    ListFundsRequest, ListFundsResponse, ListInvoicesIndex, ListInvoicesInvoice,
    ListInvoicesInvoicePaidOutpoint, ListInvoicesRequest, ListInvoicesResponse,
    ListPaymentsPayment, ListPaymentsRequest, ListPaymentsResponse, ListPaymentsStatus,
    MakeInvoiceRequest, MakeInvoiceResponse, NewAddressRequest, NewAddressResponse, NewAddressType,
<<<<<<< HEAD
    PayRequest, PayResponse, TlvEntry, SignMessageRequest, SignMessageResponse,
=======
    PayRequest, PayResponse, TlvEntry, WithdrawRequest, WithdrawResponse,
>>>>>>> a236459a
};

static RT: Lazy<tokio::runtime::Runtime> = Lazy::new(|| tokio::runtime::Runtime::new().unwrap());

pub struct BlockingGreenlightAlbyClient {
    greenlight_alby_client: Arc<GreenlightAlbyClient>,
}

impl BlockingGreenlightAlbyClient {
    pub fn get_info(&self) -> Result<GetInfoResponse> {
        rt().block_on(self.greenlight_alby_client.get_info())
    }

    pub fn make_invoice(&self, req: MakeInvoiceRequest) -> Result<MakeInvoiceResponse> {
        rt().block_on(self.greenlight_alby_client.make_invoice(req))
    }

    pub fn pay(&self, req: PayRequest) -> Result<PayResponse> {
        rt().block_on(self.greenlight_alby_client.pay(req))
    }

    pub fn key_send(&self, req: KeySendRequest) -> Result<KeySendResponse> {
        rt().block_on(self.greenlight_alby_client.key_send(req))
    }

    pub fn list_funds(&self, req: ListFundsRequest) -> Result<ListFundsResponse> {
        rt().block_on(self.greenlight_alby_client.list_funds(req))
    }

    pub fn connect_peer(&self, req: ConnectPeerRequest) -> Result<ConnectPeerResponse> {
        rt().block_on(self.greenlight_alby_client.connect_peer(req))
    }

    pub fn fund_channel(&self, req: FundChannelRequest) -> Result<FundChannelResponse> {
        rt().block_on(self.greenlight_alby_client.fund_channel(req))
    }

    pub fn new_address(&self, req: NewAddressRequest) -> Result<NewAddressResponse> {
        rt().block_on(self.greenlight_alby_client.new_address(req))
    }

    pub fn list_invoices(&self, req: ListInvoicesRequest) -> Result<ListInvoicesResponse> {
        rt().block_on(self.greenlight_alby_client.list_invoices(req))
    }

    pub fn list_payments(&self, req: ListPaymentsRequest) -> Result<ListPaymentsResponse> {
        rt().block_on(self.greenlight_alby_client.list_payments(req))
    }

<<<<<<< HEAD
    pub fn sign_message(&self, req: SignMessageRequest) -> Result<SignMessageResponse> {
        rt().block_on(self.greenlight_alby_client.sign_message(req))
=======
    pub fn withdraw(&self, req: WithdrawRequest) -> Result<WithdrawResponse> {
        rt().block_on(self.greenlight_alby_client.withdraw(req))
>>>>>>> a236459a
    }
}

pub fn recover(mnemonic: String) -> Result<GreenlightCredentials> {
    rt().block_on(greenlight_alby_client::recover(mnemonic))
}

pub fn register(mnemonic: String, invite_code: String) -> Result<GreenlightCredentials> {
    rt().block_on(greenlight_alby_client::register(mnemonic, invite_code))
}

pub fn new_blocking_greenlight_alby_client(
    mnemonic: String,
    credentials: GreenlightCredentials,
) -> Result<Arc<BlockingGreenlightAlbyClient>> {
    rt().block_on(async move {
        let greenlight_alby_client = new_greenlight_alby_client(mnemonic, credentials).await?;
        let blocking_greenlight_alby_client = Arc::new(BlockingGreenlightAlbyClient {
            greenlight_alby_client,
        });

        Ok(blocking_greenlight_alby_client)
    })
}

fn rt() -> &'static tokio::runtime::Runtime {
    &RT
}

uniffi::include_scaffolding!("glalby");<|MERGE_RESOLUTION|>--- conflicted
+++ resolved
@@ -14,11 +14,8 @@
     ListInvoicesInvoicePaidOutpoint, ListInvoicesRequest, ListInvoicesResponse,
     ListPaymentsPayment, ListPaymentsRequest, ListPaymentsResponse, ListPaymentsStatus,
     MakeInvoiceRequest, MakeInvoiceResponse, NewAddressRequest, NewAddressResponse, NewAddressType,
-<<<<<<< HEAD
     PayRequest, PayResponse, TlvEntry, SignMessageRequest, SignMessageResponse,
-=======
-    PayRequest, PayResponse, TlvEntry, WithdrawRequest, WithdrawResponse,
->>>>>>> a236459a
+    WithdrawRequest, WithdrawResponse,
 };
 
 static RT: Lazy<tokio::runtime::Runtime> = Lazy::new(|| tokio::runtime::Runtime::new().unwrap());
@@ -68,13 +65,12 @@
         rt().block_on(self.greenlight_alby_client.list_payments(req))
     }
 
-<<<<<<< HEAD
     pub fn sign_message(&self, req: SignMessageRequest) -> Result<SignMessageResponse> {
         rt().block_on(self.greenlight_alby_client.sign_message(req))
-=======
+    }
+
     pub fn withdraw(&self, req: WithdrawRequest) -> Result<WithdrawResponse> {
         rt().block_on(self.greenlight_alby_client.withdraw(req))
->>>>>>> a236459a
     }
 }
 
